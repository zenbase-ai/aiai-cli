[project]
name = "aiai"
version = "0.1.0"
description = "Add your description here"
authors = [{ name = "Amir Mehr", email = "amir@zenbase.ai" }]
dependencies = [
    "libcst>=1.7.0",
    "django>=5.2",
    "django-stubs>=5.1.3",
    "typer>=0.15.2",
    "openlit @ git+https://github.com/ammirsm/openlit.git#egg=openlit&subdirectory=sdk/python",
    "tree-sitter>=0.24.0",
    "tree-sitter-python>=0.23.6",
    "networkx>=3.4.2",
    "pydot>=3.0.4",
    "python-dotenv>=1.1.0",
    "litellm==1.60.2",
    "instructor>=1.7.9",
    "pydantic>=2.11.3",
    "tqdm>=4.67.1",
    "aiolimiter>=1.2.1",
    "sorcery>=0.2.2",
]
readme = "README.md"
requires-python = ">= 3.8"

[project.optional-dependencies]
crewai = ["crewai==0.114.0", "crewai-tools>=0.40.1"]

[project.scripts]
aiai = "aiai.main:main"

[build-system]
requires = ["hatchling"]
build-backend = "hatchling.build"

[tool.rye]
managed = true
dev-dependencies = [
    "ipdb>=0.13.13",
    "ipython>=9.1.0",
<<<<<<< HEAD
    "pytest-xdist>=3.6.1",
    "pytest-django>=4.11.1",
    "pytest>=8.3.5",
=======
    "jupyter>=1.1.1",
    "ruff>=0.11.5",
>>>>>>> fa47227d
]

[tool.pytest.ini_options]
DJANGO_SETTINGS_MODULE = "aiai.app.settings"
python_files = ["test_*.py", "*_test.py"]

[tool.hatch.metadata]
allow-direct-references = true

[tool.hatch.build.targets.wheel]
packages = ["aiai"]

[tool.ruff]
# Enable the formatter
target-version = "py38"
line-length = 88

[tool.ruff.lint]
select = ["E", "F", "I"]
ignore = []

[tool.ruff.format]
quote-style = "double"
indent-style = "space"
skip-magic-trailing-comma = false
line-ending = "auto"<|MERGE_RESOLUTION|>--- conflicted
+++ resolved
@@ -39,14 +39,11 @@
 dev-dependencies = [
     "ipdb>=0.13.13",
     "ipython>=9.1.0",
-<<<<<<< HEAD
     "pytest-xdist>=3.6.1",
     "pytest-django>=4.11.1",
     "pytest>=8.3.5",
-=======
     "jupyter>=1.1.1",
     "ruff>=0.11.5",
->>>>>>> fa47227d
 ]
 
 [tool.pytest.ini_options]
