[project]
name = "aiai"
version = "0.1.0"
description = "Add your description here"
authors = [{ name = "Amir Mehr", email = "amir@zenbase.ai" }]
dependencies = [
    "libcst>=1.7.0",
    "django>=5.2",
    "django-stubs>=5.1.3",
    "typer>=0.15.2",
    "pytest-django>=4.11.1",
    "openlit @ git+https://github.com/ammirsm/openlit.git#egg=openlit&subdirectory=sdk/python",
    "tree-sitter>=0.24.0",
    "tree-sitter-python>=0.23.6",
    "networkx>=3.4.2",
    "pydot>=3.0.4",
    "python-dotenv>=1.1.0",
<<<<<<< HEAD
    "litellm>=1.57.8",
=======
    "litellm==1.61.15",
>>>>>>> 0493b5e2
    "instructor>=1.7.9",
    "pydantic>=2.11.3",
    "tqdm>=4.67.1",
    "aiolimiter>=1.2.1",
    "sorcery>=0.2.2",
]
readme = "README.md"
requires-python = ">= 3.8"

[project.optional-dependencies]
crewai = ["crewai==0.114.0", "crewai-tools>=0.40.1"]

[project.scripts]
aiai = "aiai.main:main"

[build-system]
requires = ["hatchling"]
build-backend = "hatchling.build"

[tool.rye]
managed = true
dev-dependencies = [
    "ipdb>=0.13.13",
    "ipython>=9.1.0",
<<<<<<< HEAD
    "jupyter>=1.1.1",
    "ruff>=0.11.5",
=======
>>>>>>> 0493b5e2
]

[tool.pytest.ini_options]
DJANGO_SETTINGS_MODULE = "aiai.app.settings"
python_files = ["test_*.py", "*_test.py"]

[tool.hatch.metadata]
allow-direct-references = true

[tool.hatch.build.targets.wheel]
packages = ["aiai"]<|MERGE_RESOLUTION|>--- conflicted
+++ resolved
@@ -15,11 +15,7 @@
     "networkx>=3.4.2",
     "pydot>=3.0.4",
     "python-dotenv>=1.1.0",
-<<<<<<< HEAD
-    "litellm>=1.57.8",
-=======
-    "litellm==1.61.15",
->>>>>>> 0493b5e2
+    "litellm==1.60.2",
     "instructor>=1.7.9",
     "pydantic>=2.11.3",
     "tqdm>=4.67.1",
@@ -44,11 +40,8 @@
 dev-dependencies = [
     "ipdb>=0.13.13",
     "ipython>=9.1.0",
-<<<<<<< HEAD
     "jupyter>=1.1.1",
     "ruff>=0.11.5",
-=======
->>>>>>> 0493b5e2
 ]
 
 [tool.pytest.ini_options]
