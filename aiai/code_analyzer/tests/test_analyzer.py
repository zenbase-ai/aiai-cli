--- conflicted
+++ resolved
@@ -11,11 +11,8 @@
 
 import pytest
 
-<<<<<<< HEAD
-=======
 from aiai.code_analyzer import CodeAnalyzer
 
->>>>>>> 03d74326
 # Add parent directory to path so we can import the code_analyzer package
 script_dir = Path(__file__).resolve().parent
 sys.path.insert(0, str(script_dir.parent.parent.parent))
