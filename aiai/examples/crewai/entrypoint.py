--- conflicted
+++ resolved
@@ -1,6 +1,3 @@
-<<<<<<< HEAD
-from aiai.examples.crewai.crew import LeadEmailCrew
-=======
 try:
     from aiai.examples.crewai.crew import LeadEmailCrew
 except ImportError:
@@ -13,7 +10,6 @@
     sys.exit(1)
 
 import json
->>>>>>> 03d74326
 import os
 import sys
 from pathlib import Path
