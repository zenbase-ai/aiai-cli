--- conflicted
+++ resolved
@@ -12,7 +12,6 @@
         return f"Run at {self.timestamp} - OtelSpan: {self.agent_run_id}"
 
 
-<<<<<<< HEAD
 class DiscoveredRule(models.Model):
     rule_type: models.TextField = models.TextField()
     rule_text: models.TextField = models.TextField()
@@ -20,7 +19,7 @@
     file_path: models.TextField = models.TextField()
     target_code_section: models.TextField = models.TextField()
     confidence: models.DecimalField = models.DecimalField(max_digits=5, decimal_places=2)
-=======
+
 class SyntheticEval(models.Model):
     class Kinds(models.TextChoices):
         RULES = "rules"
@@ -29,7 +28,6 @@
     kind = models.CharField(max_length=20, choices=Kinds.choices)
     prompt = models.TextField(null=False, blank=False)
     fields = models.JSONField(null=False, blank=False)
->>>>>>> fd852bbf
 
     def __str__(self) -> str:
         return f"{self.id} - {self.kind}"
